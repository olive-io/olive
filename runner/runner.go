--- conflicted
+++ resolved
@@ -67,11 +67,7 @@
 
 	scheme *krt.Scheme
 
-<<<<<<< HEAD
-	oct   *client.Client
-=======
 	oct   *clientgo.Client
->>>>>>> 1632b74f
 	be    backend.IBackend
 	serve *http.Server
 
