--- conflicted
+++ resolved
@@ -69,14 +69,6 @@
 
 	// runner
 	if resource := "runners"; apiResourceConfigSource.ResourceEnabled(corev1.SchemeGroupVersion.WithResource(resource)) {
-<<<<<<< HEAD
-		runnersStorage, runnersStatusStorage, err := runnerstore.NewREST(p.v3cli, restOptionsGetter, p.stopCh)
-		if err != nil {
-			return storage, err
-		}
-		storage[resource] = runnersStorage
-		storage[resource+"/status"] = runnersStatusStorage
-=======
 		runnerStorage, err := runnerstore.NewStorage(p.v3cli, restOptionsGetter, p.stopCh)
 		if err != nil {
 			return storage, err
@@ -84,26 +76,16 @@
 		storage[resource] = runnerStorage.Runner
 		storage[resource+"/status"] = runnerStorage.Status
 		storage[resource+"/stat"] = runnerStorage.Stat
->>>>>>> 1632b74f
 	}
 
 	// region
 	if resource := "regions"; apiResourceConfigSource.ResourceEnabled(corev1.SchemeGroupVersion.WithResource(resource)) {
-<<<<<<< HEAD
-		regionsStorage, regionsStatusStorage, err := regionstore.NewREST(restOptionsGetter)
-		if err != nil {
-			return storage, err
-		}
-		storage[resource] = regionsStorage
-		storage[resource+"/status"] = regionsStatusStorage
-=======
 		regionsStorage, err := regionstore.NewStorage(restOptionsGetter)
 		if err != nil {
 			return storage, err
 		}
 		storage[resource] = regionsStorage.Region
 		storage[resource+"/status"] = regionsStorage.Status
->>>>>>> 1632b74f
 	}
 
 	// namespace
