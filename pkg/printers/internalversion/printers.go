/*
Copyright 2024 The olive Authors

This program is offered under a commercial and under the AGPL license.
For AGPL licensing, see below.

AGPL licensing:
This program is free software: you can redistribute it and/or modify
it under the terms of the GNU Affero General Public License as published by
the Free Software Foundation, either version 3 of the License, or
(at your option) any later version.

This program is distributed in the hope that it will be useful,
but WITHOUT ANY WARRANTY; without even the implied warranty of
MERCHANTABILITY or FITNESS FOR A PARTICULAR PURPOSE.  See the
GNU Affero General Public License for more details.

You should have received a copy of the GNU Affero General Public License
along with this program.  If not, see <https://www.gnu.org/licenses/>.
*/

package internalversion

import (
	"time"

	metav1 "k8s.io/apimachinery/pkg/apis/meta/v1"
	krt "k8s.io/apimachinery/pkg/runtime"
	"k8s.io/apimachinery/pkg/util/duration"

	apidiscoveryv1 "github.com/olive-io/olive/apis/apidiscovery/v1"
	api "github.com/olive-io/olive/apis/core"
	corev1 "github.com/olive-io/olive/apis/core/v1"
	"github.com/olive-io/olive/pkg/printers"
)

const (
	// labelNodeRolePrefix is a label prefix for runner roles
	labelRunnerRolePrefix = "runner-role.olive.io/"

	// runnerLabelRole specifies the role of a runner
	runnerLabelRole = "olive.io/role"
)

// AddHandlers adds print handlers for default Kubernetes types dealing with internal versions.
func AddHandlers(h printers.PrintHandler) {
	runnerColumnDefinitions := []metav1.TableColumnDefinition{
		{Name: "Name", Type: "string", Format: "name", Description: metav1.ObjectMeta{}.SwaggerDoc()["name"]},
<<<<<<< HEAD
		{Name: "Status", Type: "string", Description: "The status of the node"},
=======
		{Name: "Status", Type: "string", Description: "The status of the olive-runner"},
>>>>>>> 1632b74f
		{Name: "Age", Type: "string", Description: metav1.ObjectMeta{}.SwaggerDoc()["creationTimestamp"]},
	}
	_ = h.TableHandler(runnerColumnDefinitions, printRunner)
	_ = h.TableHandler(runnerColumnDefinitions, printRunnerList)

	regionColumnDefinitions := []metav1.TableColumnDefinition{
		{Name: "Name", Type: "string", Format: "name", Description: metav1.ObjectMeta{}.SwaggerDoc()["name"]},
		{Name: "Status", Type: "string", Description: "The status of the region"},
		{Name: "Age", Type: "string", Description: metav1.ObjectMeta{}.SwaggerDoc()["creationTimestamp"]},
	}
	_ = h.TableHandler(regionColumnDefinitions, printRegion)
	_ = h.TableHandler(regionColumnDefinitions, printRegionList)

	edgeColumnDefinitions := []metav1.TableColumnDefinition{
		{Name: "Name", Type: "string", Format: "name", Description: metav1.ObjectMeta{}.SwaggerDoc()["name"]},
		{Name: "Status", Type: "string", Description: "The status of the edge"},
		{Name: "Age", Type: "string", Description: metav1.ObjectMeta{}.SwaggerDoc()["creationTimestamp"]},
	}
	_ = h.TableHandler(edgeColumnDefinitions, printEdge)
	_ = h.TableHandler(edgeColumnDefinitions, printEdgeList)

	endpointColumnDefinitions := []metav1.TableColumnDefinition{
		{Name: "Name", Type: "string", Format: "name", Description: metav1.ObjectMeta{}.SwaggerDoc()["name"]},
		{Name: "Status", Type: "string", Description: "The status of the endpoint"},
		{Name: "Age", Type: "string", Description: metav1.ObjectMeta{}.SwaggerDoc()["creationTimestamp"]},
	}
	_ = h.TableHandler(endpointColumnDefinitions, printEndpoint)
	_ = h.TableHandler(endpointColumnDefinitions, printEndpointList)

	serviceColumnDefinitions := []metav1.TableColumnDefinition{
		{Name: "Name", Type: "string", Format: "name", Description: metav1.ObjectMeta{}.SwaggerDoc()["name"]},
		{Name: "Status", Type: "string", Description: "The status of the service"},
		{Name: "Age", Type: "string", Description: metav1.ObjectMeta{}.SwaggerDoc()["creationTimestamp"]},
	}
	_ = h.TableHandler(serviceColumnDefinitions, printService)
	_ = h.TableHandler(serviceColumnDefinitions, printServiceList)

	namespaceColumnDefinitions := []metav1.TableColumnDefinition{
		{Name: "Name", Type: "string", Format: "name", Description: metav1.ObjectMeta{}.SwaggerDoc()["name"]},
		{Name: "Status", Type: "string", Description: "The status of the namespace"},
		{Name: "Age", Type: "string", Description: metav1.ObjectMeta{}.SwaggerDoc()["creationTimestamp"]},
	}
	_ = h.TableHandler(namespaceColumnDefinitions, printNamespace)
	_ = h.TableHandler(namespaceColumnDefinitions, printNamespaceList)

	definitionColumnDefinitions := []metav1.TableColumnDefinition{
		{Name: "Name", Type: "string", Format: "name", Description: metav1.ObjectMeta{}.SwaggerDoc()["name"]},
		{Name: "Status", Type: "string", Description: "The status of the bpmn definition"},
		{Name: "Age", Type: "string", Description: metav1.ObjectMeta{}.SwaggerDoc()["creationTimestamp"]},
	}
	_ = h.TableHandler(definitionColumnDefinitions, printDefinition)
	_ = h.TableHandler(definitionColumnDefinitions, printDefinitionList)

	processColumnDefinitions := []metav1.TableColumnDefinition{
		{Name: "Name", Type: "string", Format: "name", Description: metav1.ObjectMeta{}.SwaggerDoc()["name"]},
		{Name: "Status", Type: "string", Description: "The status of the bpmn process"},
		{Name: "Age", Type: "string", Description: metav1.ObjectMeta{}.SwaggerDoc()["creationTimestamp"]},
	}
	_ = h.TableHandler(processColumnDefinitions, printProcess)
	_ = h.TableHandler(processColumnDefinitions, printProcessList)
}

func printRunner(obj *corev1.Runner, options printers.GenerateOptions) ([]metav1.TableRow, error) {
	row := metav1.TableRow{
		Object: krt.RawExtension{Object: obj},
	}

	row.Cells = append(row.Cells, obj.Name, obj.Spec.ClientURL, obj.Status.Phase)

	return []metav1.TableRow{row}, nil
}

func printRunnerList(list *corev1.RunnerList, options printers.GenerateOptions) ([]metav1.TableRow, error) {
	rows := make([]metav1.TableRow, 0, len(list.Items))
	for i := range list.Items {
		r, err := printRunner(&list.Items[i], options)
		if err != nil {
			return nil, err
		}
		rows = append(rows, r...)
	}
	return rows, nil
}

func printRegion(obj *corev1.Region, options printers.GenerateOptions) ([]metav1.TableRow, error) {
	row := metav1.TableRow{
		Object: krt.RawExtension{Object: obj},
	}

	row.Cells = append(row.Cells, obj.Name, obj.Status.Phase)

	return []metav1.TableRow{row}, nil
}

func printRegionList(list *corev1.RegionList, options printers.GenerateOptions) ([]metav1.TableRow, error) {
	rows := make([]metav1.TableRow, 0, len(list.Items))
	for i := range list.Items {
		r, err := printRegion(&list.Items[i], options)
		if err != nil {
			return nil, err
		}
		rows = append(rows, r...)
	}
	return rows, nil
}

func printEdge(obj *apidiscoveryv1.Edge, options printers.GenerateOptions) ([]metav1.TableRow, error) {
	row := metav1.TableRow{
		Object: krt.RawExtension{Object: obj},
	}

	row.Cells = append(row.Cells, obj.Name)

	return []metav1.TableRow{row}, nil
}

func printEdgeList(list *apidiscoveryv1.EdgeList, options printers.GenerateOptions) ([]metav1.TableRow, error) {
	rows := make([]metav1.TableRow, 0, len(list.Items))
	for i := range list.Items {
		r, err := printEdge(&list.Items[i], options)
		if err != nil {
			return nil, err
		}
		rows = append(rows, r...)
	}
	return rows, nil
}

func printEndpoint(obj *apidiscoveryv1.Endpoint, options printers.GenerateOptions) ([]metav1.TableRow, error) {
	row := metav1.TableRow{
		Object: krt.RawExtension{Object: obj},
	}

	row.Cells = append(row.Cells, obj.Name)

	return []metav1.TableRow{row}, nil
}

func printEndpointList(list *apidiscoveryv1.EndpointList, options printers.GenerateOptions) ([]metav1.TableRow, error) {
	rows := make([]metav1.TableRow, 0, len(list.Items))
	for i := range list.Items {
		r, err := printEndpoint(&list.Items[i], options)
		if err != nil {
			return nil, err
		}
		rows = append(rows, r...)
	}
	return rows, nil
}

func printService(obj *apidiscoveryv1.Service, options printers.GenerateOptions) ([]metav1.TableRow, error) {
	row := metav1.TableRow{
		Object: krt.RawExtension{Object: obj},
	}

	row.Cells = append(row.Cells, obj.Name)

	return []metav1.TableRow{row}, nil
}

func printServiceList(list *apidiscoveryv1.ServiceList, options printers.GenerateOptions) ([]metav1.TableRow, error) {
	rows := make([]metav1.TableRow, 0, len(list.Items))
	for i := range list.Items {
		r, err := printService(&list.Items[i], options)
		if err != nil {
			return nil, err
		}
		rows = append(rows, r...)
	}
	return rows, nil
}

func printNamespace(obj *corev1.Namespace, options printers.GenerateOptions) ([]metav1.TableRow, error) {
	row := metav1.TableRow{
		Object: krt.RawExtension{Object: obj},
	}
	row.Cells = append(row.Cells, obj.Name, string(obj.Status.Phase), translateTimestampSince(obj.CreationTimestamp))
	return []metav1.TableRow{row}, nil
}

func printNamespaceList(list *corev1.NamespaceList, options printers.GenerateOptions) ([]metav1.TableRow, error) {
	rows := make([]metav1.TableRow, 0, len(list.Items))
	for i := range list.Items {
		r, err := printNamespace(&list.Items[i], options)
		if err != nil {
			return nil, err
		}
		rows = append(rows, r...)
	}
	return rows, nil
}

func printDefinition(obj *corev1.Definition, options printers.GenerateOptions) ([]metav1.TableRow, error) {
	row := metav1.TableRow{
		Object: krt.RawExtension{Object: obj},
	}
	row.Cells = append(row.Cells, obj.Name, string(obj.Status.Phase), translateTimestampSince(obj.CreationTimestamp))
	return []metav1.TableRow{row}, nil
}

func printDefinitionList(list *corev1.DefinitionList, options printers.GenerateOptions) ([]metav1.TableRow, error) {
	rows := make([]metav1.TableRow, 0, len(list.Items))
	for i := range list.Items {
		r, err := printDefinition(&list.Items[i], options)
		if err != nil {
			return nil, err
		}
		rows = append(rows, r...)
	}
	return rows, nil
}

func printProcess(obj *corev1.Process, options printers.GenerateOptions) ([]metav1.TableRow, error) {
	row := metav1.TableRow{
		Object: krt.RawExtension{Object: obj},
	}
	row.Cells = append(row.Cells, obj.Name, string(obj.Status.Phase), translateTimestampSince(obj.CreationTimestamp))
	return []metav1.TableRow{row}, nil
}

func printProcessList(list *corev1.ProcessList, options printers.GenerateOptions) ([]metav1.TableRow, error) {
	rows := make([]metav1.TableRow, 0, len(list.Items))
	for i := range list.Items {
		r, err := printProcess(&list.Items[i], options)
		if err != nil {
			return nil, err
		}
		rows = append(rows, r...)
	}
	return rows, nil
}

// translateMicroTimestampSince returns the elapsed time since timestamp in
// human-readable approximation.
func translateMicroTimestampSince(timestamp metav1.MicroTime) string {
	if timestamp.IsZero() {
		return "<unknown>"
	}

	return duration.HumanDuration(time.Since(timestamp.Time))
}

// translateTimestampSince returns the elapsed time since timestamp in
// human-readable approximation.
func translateTimestampSince(timestamp metav1.Time) string {
	if timestamp.IsZero() {
		return "<unknown>"
	}

	return duration.HumanDuration(time.Since(timestamp.Time))
}

// translateTimestampUntil returns the elapsed time until timestamp in
// human-readable approximation.
func translateTimestampUntil(timestamp metav1.Time) string {
	if timestamp.IsZero() {
		return "<unknown>"
	}

	return duration.HumanDuration(time.Until(timestamp.Time))
}

func printBoolPtr(value *bool) string {
	if value != nil {
		return printBool(*value)
	}

	return "<unset>"
}

func printBool(value bool) string {
	if value {
		return "True"
	}

	return "False"
}

// SortableResourceNames - An array of sortable resource names
type SortableResourceNames []api.ResourceName

func (list SortableResourceNames) Len() int {
	return len(list)
}

func (list SortableResourceNames) Swap(i, j int) {
	list[i], list[j] = list[j], list[i]
}

func (list SortableResourceNames) Less(i, j int) bool {
	return list[i] < list[j]
}<|MERGE_RESOLUTION|>--- conflicted
+++ resolved
@@ -46,11 +46,7 @@
 func AddHandlers(h printers.PrintHandler) {
 	runnerColumnDefinitions := []metav1.TableColumnDefinition{
 		{Name: "Name", Type: "string", Format: "name", Description: metav1.ObjectMeta{}.SwaggerDoc()["name"]},
-<<<<<<< HEAD
-		{Name: "Status", Type: "string", Description: "The status of the node"},
-=======
 		{Name: "Status", Type: "string", Description: "The status of the olive-runner"},
->>>>>>> 1632b74f
 		{Name: "Age", Type: "string", Description: metav1.ObjectMeta{}.SwaggerDoc()["creationTimestamp"]},
 	}
 	_ = h.TableHandler(runnerColumnDefinitions, printRunner)
