--- conflicted
+++ resolved
@@ -40,26 +40,10 @@
 	return resp, nil
 }
 
-<<<<<<< HEAD
-func (gr *gatewayRpc) ClientStream(server pb.Gateway_ClientStreamServer) error {
-	//TODO implement me
-	panic("implement me")
-}
-
-func (gr *gatewayRpc) ServerStream(request *pb.PingRequest, server pb.Gateway_ServerStreamServer) error {
-	//TODO implement me
-	panic("implement me")
-}
-
-func (gr *gatewayRpc) BinaryStream(server pb.Gateway_BinaryStreamServer) error {
-	//TODO implement me
-	panic("implement me")
-=======
 type testRPC struct {
 	gatewaypb.UnsafeTestServiceServer
 }
 
 func (t testRPC) Hello(ctx context.Context, req *gatewaypb.HelloRequest) (*gatewaypb.HelloResponse, error) {
 	return &gatewaypb.HelloResponse{Reply: "hello world"}, nil
->>>>>>> 97d8f670
 }